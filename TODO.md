<<<<<<< HEAD
- [ ] Write an app like http://www.appcoda.com/swiftydb/ ?
=======
- [ ] DOC: Write an app like http://www.appcoda.com/swiftydb/ ?
- [ ] DOC: present the safe inDatabase, read, and write methods before the unsafe direct access.
- [ ] DOC: Since commit e6010e334abdf98eb9f62c1d6abbb2a9e8cd7d19, one can not use the raw SQLite API without importing the SQLite module for the platform. We need to document that.
>>>>>>> 7de27389
- [ ] Read https://sqlite.org/sharedcache.html
- [ ] Query builder
    - [ ] SELECT readers.*, books.* FROM ... JOIN ...
    - [ ] date functions
    - [ ] NOW
    - [ ] RANDOM() https://www.sqlite.org/lang_corefunc.html
    - [ ] LIKE https://www.sqlite.org/lang_expr.html
    - [ ] GLOB https://www.sqlite.org/lang_expr.html
    - [ ] MATCH https://www.sqlite.org/lang_expr.html
    - [ ] REGEXP https://www.sqlite.org/lang_expr.html
    - [ ] CASE x WHEN w1 THEN r1 WHEN w2 THEN r2 ELSE r3 END https://www.sqlite.org/lang_expr.html

Not sure:

- [ ] Build Swift string functions in, and have Person.select(name.uppercaseString) call a custom function named uppercaseString
- [ ] Refactor errors in a single type?
- [ ] Since Records' primary key are infered, no operation is possible on the primary key unless we have a Database instance. It's impossible to define the record.primaryKey property, or to provide a copy() function that does not clone the primary key: they miss the database that is the only object aware of the primary key. Should we change our mind, and have Record explicitly expose their primary key again?
- [ ] Have Record adopt Hashable and Equatable, based on primary key. Problem: we can't do it know because we don't know the primary key until we have a database connection.
- [ ] Conversion should crash when type mismatch (Optional<String>.fetchOne(db, "SELECT 1"))


Require changes in the Swift language:

- [ ] Specific and optimized Optional<StatementColumnConvertible>.fetch... methods when http://openradar.appspot.com/22852669 is fixed.


Requires recompilation of SQLite:

- [ ] https://www.sqlite.org/c3ref/column_database_name.html could help extracting out of a row a subrow only made of columns that come from a specific table. Requires SQLITE_ENABLE_COLUMN_METADATA which is not set on the sqlite3 lib that ships with OSX.



Reading list:

- VACUUM (https://blogs.gnome.org/jnelson/)
- Full text search (https://www.sqlite.org/fts3.html. Related: https://blogs.gnome.org/jnelson/)
- https://www.sqlite.org/undoredo.html
- http://www.sqlite.org/intern-v-extern-blob.html
- List of documentation keywords: https://swift.org/documentation/api-design-guidelines.html#special-instructions
- https://www.zetetic.net/sqlcipher/<|MERGE_RESOLUTION|>--- conflicted
+++ resolved
@@ -1,10 +1,6 @@
-<<<<<<< HEAD
-- [ ] Write an app like http://www.appcoda.com/swiftydb/ ?
-=======
 - [ ] DOC: Write an app like http://www.appcoda.com/swiftydb/ ?
 - [ ] DOC: present the safe inDatabase, read, and write methods before the unsafe direct access.
 - [ ] DOC: Since commit e6010e334abdf98eb9f62c1d6abbb2a9e8cd7d19, one can not use the raw SQLite API without importing the SQLite module for the platform. We need to document that.
->>>>>>> 7de27389
 - [ ] Read https://sqlite.org/sharedcache.html
 - [ ] Query builder
     - [ ] SELECT readers.*, books.* FROM ... JOIN ...
